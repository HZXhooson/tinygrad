--- conflicted
+++ resolved
@@ -1,13 +1,7 @@
 import ctypes, collections, array, time
 from typing import List, Any, Dict, cast, Optional, Tuple, Set
 from tinygrad.helpers import GraphException, round_up, to_mv
-<<<<<<< HEAD
-from tinygrad.buffer import Buffer, BufferOptions
-from tinygrad.device import Compiled, Device
-=======
-from tinygrad.device import Buffer, BufferOptions
-from tinygrad.device import Compiled, CompiledRunner, Device
->>>>>>> d438d569
+from tinygrad.device import Compiled, Device, Buffer, BufferOptions
 from tinygrad.shape.symbolic import Variable
 from tinygrad.engine.realize import ExecItem, BufferXfer, CompiledRunner
 from tinygrad.engine.jit import MultiGraphRunner
